--- conflicted
+++ resolved
@@ -17,11 +17,8 @@
   mapTestIdsToTestFilter,
 } from "./helpers/mapJestToTestAdapter";
 import JestManager, { IJestManagerOptions } from "./JestManager";
-<<<<<<< HEAD
 import TestLoader from "./TestLoader";
-=======
 import { IJestResponse } from "./types";
->>>>>>> eef8340f
 
 interface IDiposable {
   dispose(): void;
@@ -75,7 +72,6 @@
   public async load(): Promise<void> {
     this.log.info("Loading Jest tests");
 
-<<<<<<< HEAD
     const testLoader = new TestLoader(
       this.testsEmitter,
       this.log,
@@ -100,31 +96,8 @@
     //     type: "finished",
     //   } as TestLoadFinishedEvent);
     // }
-=======
-    this.testsEmitter.fire({
-      type: "started",
-    } as TestLoadStartedEvent);
-
-    const loadedTests = await this.jestManager.loadTests();
-    if (loadedTests) {
-      const suite = mapJestResponseToTestSuiteInfo(
-        loadedTests,
-        this.workspace.uri.fsPath,
-      );
-      this.testsEmitter.fire({
-        suite,
-        type: "finished",
-      } as TestLoadFinishedEvent);
-    } else {
-      // Test load was canceled
-      this.testsEmitter.fire({
-        type: "finished",
-      } as TestLoadFinishedEvent);
-    }
-
     // because loadTests currently runs all the tests, might as well report the status
     this.handleRunResponse(loadedTests);
->>>>>>> eef8340f
   }
 
   public async run(tests: string[]): Promise<void> {
@@ -182,7 +155,6 @@
     this.disposables = [];
   }
 
-<<<<<<< HEAD
   private initProjectWorkspace(): ProjectWorkspace {
     const configPath = this.options.pathToConfig(this.workspace);
     const jestPath = this.options.pathToJest(this.workspace);
@@ -195,7 +167,8 @@
       false,
       false,
     );
-=======
+  }
+  
   private handleRunResponse(runResponse: IJestResponse | null) {
     if (runResponse) {
       const { reconciler, results } = runResponse;
@@ -241,6 +214,5 @@
         type: "finished",
       } as TestRunFinishedEvent);
     }
->>>>>>> eef8340f
   }
 }